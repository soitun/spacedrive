--- conflicted
+++ resolved
@@ -34,43 +34,26 @@
 
 # Specific Desktop dependencies
 # WARNING: Do NOT enable default features, as that vendors dbus (see below)
-<<<<<<< HEAD
 opener                 = { version = "0.7.1", features = ["reveal"], default-features = false }
 specta-typescript      = "=0.0.7"
-tauri-plugin-deep-link = "=2.0.0-rc.6"
-tauri-plugin-dialog    = "=2.0.0-rc.7"
-tauri-plugin-http      = "=2.0.0-rc.5"
-tauri-plugin-os        = "=2.0.0-rc.1"
-tauri-plugin-shell     = "=2.0.0-rc.3"
-tauri-plugin-updater   = "=2.0.0-rc.3"
-=======
-opener               = { version = "0.7.1", features = ["reveal"], default-features = false }
-specta-typescript    = "=0.0.7"
-tauri-plugin-dialog  = "=2.0.1"
-tauri-plugin-os      = "=2.0.1"
-tauri-plugin-shell   = "=2.0.1"
-tauri-plugin-updater = "=2.0.2"
->>>>>>> 7825903b
+tauri-plugin-deep-link = "=2.0.1"
+tauri-plugin-dialog    = "=2.0.1"
+tauri-plugin-http      = "=2.0.1"
+tauri-plugin-os        = "=2.0.1"
+tauri-plugin-shell     = "=2.0.1"
+tauri-plugin-updater   = "=2.0.2"
 
 # memory allocator
 mimalloc = { workspace = true }
 
 [dependencies.tauri]
 features = ["linux-libxdo", "macos-private-api", "native-tls-vendored", "unstable"]
-<<<<<<< HEAD
-version  = "=2.0.0-rc.16"
-=======
 version  = "=2.0.1"
->>>>>>> 7825903b
 
 [dependencies.tauri-specta]
 features = ["derive", "typescript"]
 git      = "https://github.com/spacedriveapp/tauri-specta"
-<<<<<<< HEAD
-rev      = "d341076498"
-=======
 rev      = "1baf68be47"
->>>>>>> 7825903b
 
 [target.'cfg(target_os = "linux")'.dependencies]
 # Spacedrive Sub-crates
@@ -79,11 +62,7 @@
 # Specific Desktop dependencies
 # WARNING: dbus must NOT be vendored, as that breaks the app on Linux,X11,Nvidia
 dbus = { version = "0.9.7", features = ["stdfd"] }
-<<<<<<< HEAD
-# https://github.com/tauri-apps/tauri/blob/tauri-v2.0.0-rc.16/crates/tauri/Cargo.toml#L102
-=======
 # https://github.com/tauri-apps/tauri/blob/tauri-v2.0.0/crates/tauri/Cargo.toml#L101
->>>>>>> 7825903b
 webkit2gtk = { version = "=2.0.1", features = ["v2_40"] }
 
 [target.'cfg(target_os = "macos")'.dependencies]
@@ -96,11 +75,7 @@
 
 [build-dependencies]
 # Specific Desktop dependencies
-<<<<<<< HEAD
-tauri-build = "=2.0.0-rc.13"
-=======
 tauri-build = "=2.0.1"
->>>>>>> 7825903b
 
 [features]
 ai-models       = ["sd-core/ai"]
