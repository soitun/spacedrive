use crate::{
<<<<<<< HEAD
	library::LibraryContext,
	location::{indexer::IndexerError, LocationError},
=======
	location::{indexer::IndexerError, LocationError, LocationManagerError},
>>>>>>> 004837f1
	object::{identifier_job::IdentifierJobError, preview::ThumbnailError},
};

use std::{collections::VecDeque, fmt::Debug, hash::Hash, sync::Arc};

use rmp_serde::{decode::Error as DecodeError, encode::Error as EncodeError};
use sd_crypto::Error as CryptoError;
use serde::{de::DeserializeOwned, Deserialize, Serialize};
use thiserror::Error;
use uuid::Uuid;

mod job_manager;
mod job_report;
mod worker;

pub use job_manager::*;
pub use job_report::*;
pub use worker::*;

/// TODO
#[derive(Error, Debug)]
pub enum JobError {
	// General errors
	#[error("Database error: {0}")]
	DatabaseError(#[from] prisma_client_rust::QueryError),
	#[error("I/O error: {0}")]
	IOError(#[from] std::io::Error),
	#[error("Failed to join Tokio spawn blocking: {0}")]
	JoinTaskError(#[from] tokio::task::JoinError),
	#[error("Job state encode error: {0}")]
	StateEncode(#[from] EncodeError),
	#[error("Job state decode error: {0}")]
	StateDecode(#[from] DecodeError),
	#[error("Job metadata serialization error: {0}")]
	MetadataSerialization(#[from] serde_json::Error),
	#[error("Tried to resume a job with unknown name: job <name='{1}', uuid='{0}'>")]
	UnknownJobName(Uuid, String),
	#[error(
		"Tried to resume a job that doesn't have saved state data: job <name='{1}', uuid='{0}'>"
	)]
	MissingJobDataState(Uuid, String),
	#[error("missing some job data: '{value}'")]
	MissingData { value: String },
	#[error("Location manager error: {0}")]
	LocationManager(#[from] LocationManagerError),
	#[error("error converting/handling OS strings")]
	OsStr,
	#[error("error converting/handling paths")]
	Path,

	// Specific job errors
	#[error("Indexer error: {0}")]
	IndexerError(#[from] IndexerError),
	#[error("Location error: {0}")]
	LocationError(#[from] LocationError),
	#[error("Thumbnail error: {0}")]
	ThumbnailError(#[from] ThumbnailError),
	#[error("Identifier error: {0}")]
	IdentifierError(#[from] IdentifierJobError),
	#[error("Crypto error: {0}")]
	CryptoError(#[from] CryptoError),

	// Not errors
<<<<<<< HEAD
	#[error("Job had a early finish: '{0}'")]
	EarlyFinish(/* Reason */ String),
	#[error("Crypto error: {0}")]
	CryptoError(#[from] CryptoError),
=======
	#[error("Job had a early finish: <name='{name}', reason='{reason}'>")]
	EarlyFinish { name: String, reason: String },
>>>>>>> 004837f1
	#[error("Data needed for job execution not found: job <name='{0}'>")]
	JobDataNotFound(String),
	#[error("Job paused")]
	Paused(Vec<u8>),
}

/// TODO
pub type JobResult = Result<JobMetadata, JobError>;

/// TODO
pub type JobMetadata = Option<serde_json::Value>;

/// TODO
pub trait JobInitData {
	type Job: StatefulJob;
}

/// TODO
#[async_trait::async_trait]
pub trait StatefulJob: Send + Sync + Sized + JobRestorer + 'static {
	/// TODO
	type Init: Serialize + DeserializeOwned + Send + Sync + Hash + JobInitData<Job = Self>;
	/// TODO
	type Data: Serialize + DeserializeOwned + Send + Sync;
	/// TODO
	type Step: Serialize + DeserializeOwned + Send + Sync;

	/// The name of the job is a unique human readable identifier for the job.
	const NAME: &'static str;

	fn new() -> Self;

	/// TODO
	async fn init(
		&self,
		ctx: &mut WorkerContext,
		state: &mut JobState<Self>,
	) -> Result<(), JobError>;

	/// TODO
	async fn execute_step(
		&self,
		ctx: &mut WorkerContext,
		state: &mut JobState<Self>,
	) -> Result<(), JobError>;

	/// TODO
	async fn finalize(&self, ctx: &mut WorkerContext, state: &mut JobState<Self>) -> JobResult;
}

/// TODO
#[async_trait::async_trait]
pub trait JobRestorer {
	async fn restore(
		&self,
		job_manager: Arc<JobManager>,
		ctx: &LibraryContext,
		report: JobReport,
		job_state_data: Vec<u8>,
	) -> Result<(), JobError>;
}

#[async_trait::async_trait]
impl<T: StatefulJob> JobRestorer for T {
	async fn restore(
		&self,
		job_manager: Arc<JobManager>,
		ctx: &LibraryContext,
		report: JobReport,
		job_state_data: Vec<u8>,
	) -> Result<(), JobError> {
		job_manager
			.internal_dispatch_job(
				ctx.clone(),
				report,
				rmp_serde::from_slice(&job_state_data)?,
				Self::new(),
			)
			.await;
		Ok(())
	}
}

/// TODO
#[derive(Serialize, Deserialize)]
pub struct JobState<Job: StatefulJob> {
	pub init: Job::Init,
	pub data: Option<Job::Data>,
	pub steps: VecDeque<Job::Step>,
	pub step_number: usize,
}<|MERGE_RESOLUTION|>--- conflicted
+++ resolved
@@ -1,10 +1,6 @@
 use crate::{
-<<<<<<< HEAD
 	library::LibraryContext,
-	location::{indexer::IndexerError, LocationError},
-=======
 	location::{indexer::IndexerError, LocationError, LocationManagerError},
->>>>>>> 004837f1
 	object::{identifier_job::IdentifierJobError, preview::ThumbnailError},
 };
 
@@ -68,15 +64,8 @@
 	CryptoError(#[from] CryptoError),
 
 	// Not errors
-<<<<<<< HEAD
 	#[error("Job had a early finish: '{0}'")]
 	EarlyFinish(/* Reason */ String),
-	#[error("Crypto error: {0}")]
-	CryptoError(#[from] CryptoError),
-=======
-	#[error("Job had a early finish: <name='{name}', reason='{reason}'>")]
-	EarlyFinish { name: String, reason: String },
->>>>>>> 004837f1
 	#[error("Data needed for job execution not found: job <name='{0}'>")]
 	JobDataNotFound(String),
 	#[error("Job paused")]
