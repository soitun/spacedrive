--- conflicted
+++ resolved
@@ -253,18 +253,11 @@
 					.map_err(Into::into)
 				})
 		})
-<<<<<<< HEAD
-		.subscription("online", |t| {
-			t(|ctx, _: ()| {
-				let location_manager = ctx.location_manager.clone();
-=======
 		.procedure(
 			"online",
 			R.with2(library())
 				.subscription(|(ctx, _), _: ()| async move {
-					let location_manager =
-						ctx.library_manager.node_context.location_manager.clone();
->>>>>>> b224e238
+					let location_manager = ctx.location_manager.clone();
 
 					let mut rx = location_manager.online_rx();
 
