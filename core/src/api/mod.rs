--- conflicted
+++ resolved
@@ -41,11 +41,7 @@
 mod keys;
 mod libraries;
 mod locations;
-<<<<<<< HEAD
-=======
 mod nodes;
-mod normi;
->>>>>>> f47a2d58
 mod tags;
 pub mod utils;
 pub mod volumes;
@@ -93,25 +89,14 @@
 				})
 			})
 		})
-<<<<<<< HEAD
 		.yolo_merge("library.", libraries::mount())
 		.yolo_merge("volumes.", volumes::mount())
 		.yolo_merge("tags.", tags::mount())
+		.yolo_merge("nodes.", nodes::mount())
 		.yolo_merge("keys.", keys::mount())
 		.yolo_merge("locations.", locations::mount())
 		.yolo_merge("files.", files::mount())
 		.yolo_merge("jobs.", jobs::mount())
-=======
-		.merge("normi.", normi::mount())
-		.merge("library.", libraries::mount())
-		.merge("volumes.", volumes::mount())
-		.merge("tags.", tags::mount())
-		.merge("nodes.", nodes::mount())
-		.merge("keys.", keys::mount())
-		.merge("locations.", locations::mount())
-		.merge("files.", files::mount())
-		.merge("jobs.", jobs::mount())
->>>>>>> f47a2d58
 		// TODO: Scope the invalidate queries to a specific library (filtered server side)
 		.subscription("invalidateQuery", |t| {
 			t(|ctx, _: ()| {
