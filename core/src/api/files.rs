--- conflicted
+++ resolved
@@ -1,23 +1,14 @@
 use crate::{
 	invalidate_query,
-<<<<<<< HEAD
 	location::fetch_location,
-	object::fs::{decrypt::FileDecryptorJobInit, encrypt::FileEncryptorJobInit},
-=======
-	job::Job,
 	object::fs::{
-		copy::{FileCopierJob, FileCopierJobInit},
-		cut::{FileCutterJob, FileCutterJobInit},
-		decrypt::{FileDecryptorJob, FileDecryptorJobInit},
-		delete::{FileDeleterJob, FileDeleterJobInit},
-		encrypt::{FileEncryptorJob, FileEncryptorJobInit},
-		erase::{FileEraserJob, FileEraserJobInit},
+		copy::FileCopierJobInit, cut::FileCutterJobInit, decrypt::FileDecryptorJobInit,
+		delete::FileDeleterJobInit, encrypt::FileEncryptorJobInit, erase::FileEraserJobInit,
 	},
->>>>>>> 004837f1
 	prisma::object,
 };
 
-use rspc::Type;
+use rspc::{ErrorCode, Type};
 use serde::Deserialize;
 
 use super::{utils::LibraryRequest, RouterBuilder};
@@ -102,7 +93,6 @@
 		})
 		.library_mutation("encryptFiles", |t| {
 			t(|_, args: FileEncryptorJobInit, library| async move {
-<<<<<<< HEAD
 				if fetch_location(&library, args.location_id)
 					.exec()
 					.await?
@@ -115,9 +105,6 @@
 				}
 
 				library.spawn_job(args).await;
-=======
-				library.spawn_job(Job::new(args, FileEncryptorJob {})).await;
->>>>>>> 004837f1
 				invalidate_query!(library, "locations.getExplorerData");
 
 				Ok(())
@@ -125,7 +112,6 @@
 		})
 		.library_mutation("decryptFiles", |t| {
 			t(|_, args: FileDecryptorJobInit, library| async move {
-<<<<<<< HEAD
 				if fetch_location(&library, args.location_id)
 					.exec()
 					.await?
@@ -138,9 +124,6 @@
 				}
 
 				library.spawn_job(args).await;
-=======
-				library.spawn_job(Job::new(args, FileDecryptorJob {})).await;
->>>>>>> 004837f1
 				invalidate_query!(library, "locations.getExplorerData");
 
 				Ok(())
@@ -148,7 +131,7 @@
 		})
 		.library_mutation("deleteFiles", |t| {
 			t(|_, args: FileDeleterJobInit, library| async move {
-				library.spawn_job(Job::new(args, FileDeleterJob {})).await;
+				library.spawn_job(args).await;
 				invalidate_query!(library, "locations.getExplorerData");
 
 				Ok(())
@@ -156,7 +139,7 @@
 		})
 		.library_mutation("eraseFiles", |t| {
 			t(|_, args: FileEraserJobInit, library| async move {
-				library.spawn_job(Job::new(args, FileEraserJob {})).await;
+				library.spawn_job(args).await;
 				invalidate_query!(library, "locations.getExplorerData");
 
 				Ok(())
@@ -164,7 +147,7 @@
 		})
 		.library_mutation("duplicateFiles", |t| {
 			t(|_, args: FileCopierJobInit, library| async move {
-				library.spawn_job(Job::new(args, FileCopierJob {})).await;
+				library.spawn_job(args).await;
 				invalidate_query!(library, "locations.getExplorerData");
 
 				Ok(())
@@ -172,7 +155,7 @@
 		})
 		.library_mutation("copyFiles", |t| {
 			t(|_, args: FileCopierJobInit, library| async move {
-				library.spawn_job(Job::new(args, FileCopierJob {})).await;
+				library.spawn_job(args).await;
 				invalidate_query!(library, "locations.getExplorerData");
 
 				Ok(())
@@ -180,7 +163,7 @@
 		})
 		.library_mutation("cutFiles", |t| {
 			t(|_, args: FileCutterJobInit, library| async move {
-				library.spawn_job(Job::new(args, FileCutterJob {})).await;
+				library.spawn_job(args).await;
 				invalidate_query!(library, "locations.getExplorerData");
 
 				Ok(())
