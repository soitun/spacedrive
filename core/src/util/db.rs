use crate::prisma::{self, migration, PrismaClient};
use data_encoding::HEXLOWER;
use include_dir::{include_dir, Dir};
<<<<<<< HEAD
use log::{error, info};
use prisma_client_rust::raw;
use ring::digest::{Context, Digest, SHA256};
use std::ffi::OsStr;
use std::fmt::Debug;
use std::io::{self, BufReader, Read};
use std::path::Path;
=======
use prisma_client_rust::{raw, NewClientError};
use ring::digest::{Context, SHA256};
>>>>>>> 982bc40b
use thiserror::Error;

const INIT_MIGRATION: &str = include_str!("../../prisma/migrations/migration_table/migration.sql");
static MIGRATIONS_DIR: Dir = include_dir!("$CARGO_MANIFEST_DIR/prisma/migrations");

/// MigrationError represents an error that occurring while opening a initialising and running migrations on the database.
#[derive(Error, Debug)]
pub enum MigrationError {
	#[error("An error occurred while initialising a new database connection")]
	DatabaseIntialisation(#[from] NewClientError),
	#[error("An error occurred with the database while applying migrations")]
	DatabaseError(#[from] prisma_client_rust::queries::Error),
	#[error("An error occured reading the embedded migration files. {0}. Please report to Spacedrive developers!")]
	InvalidEmbeddedMigration(&'static str),
}

<<<<<<< HEAD
pub async fn create_connection(
	path: impl AsRef<Path> + Debug,
) -> Result<PrismaClient, DatabaseError> {
	info!("Creating database connection: {:?}", path);
	let client =
		prisma::new_client_with_url(&format!("file:{}", path.as_ref().to_string_lossy())).await?;
=======
/// load_and_migrate will load the database from the given path and migrate it to the latest version of the schema.
pub async fn load_and_migrate(db_url: &str) -> Result<PrismaClient, MigrationError> {
	let client = prisma::new_client_with_url(db_url).await?;
>>>>>>> 982bc40b

	let migrations_table_missing = client
		._query_raw::<serde_json::Value>(raw!(
			"SELECT name FROM sqlite_master WHERE type='table' AND name='_migrations'"
		))
<<<<<<< HEAD
		.await
	{
		Ok(data) => {
			if data.is_empty() {
				// execute migration
				match client._execute_raw(raw!(INIT_MIGRATION)).await {
					Ok(_) => {}
					Err(e) => {
						info!("Failed to create migration table: {}", e);
					}
				};

				let value: Vec<serde_json::Value> = client
					._query_raw(raw!(
						"SELECT name FROM sqlite_master WHERE type='table' AND name='_migrations'"
					))
					.await
					.unwrap();

				#[cfg(debug_assertions)]
				info!("Migration table created: {:?}", value);
			}
=======
		.await?
		.len() == 0;

	if migrations_table_missing {
		client._execute_raw(raw!(INIT_MIGRATION)).await?;
	}
>>>>>>> 982bc40b

	let mut migration_directories = MIGRATIONS_DIR
		.dirs()
		.map(|dir| {
			dir.path()
				.file_name()
				.ok_or(MigrationError::InvalidEmbeddedMigration(
					"File has malformed name",
				))
				.and_then(|name| {
					name.to_str()
						.ok_or_else(|| {
							MigrationError::InvalidEmbeddedMigration(
								"File name contains malformed characters",
							)
						})
						.map(|name| (name, dir))
				})
<<<<<<< HEAD
				.collect::<Vec<_>>();

			migration_subdirs.sort_by(|a, b| {
				let a_name = a.path().file_name().unwrap().to_str().unwrap();
				let b_name = b.path().file_name().unwrap().to_str().unwrap();

				let a_time = a_name[..14].parse::<i64>().unwrap();
				let b_time = b_name[..14].parse::<i64>().unwrap();

				a_time.cmp(&b_time)
			});

			for subdir in migration_subdirs {
				info!("{:?}", subdir.path());
				let migration_file = subdir
					.get_file(subdir.path().join("./migration.sql"))
					.unwrap();
				let migration_sql = migration_file.contents_utf8().unwrap();

				let digest = sha256_digest(BufReader::new(migration_file.contents())).unwrap();
				// create a lowercase hash from
				let checksum = HEXLOWER.encode(digest.as_ref());
				let name = subdir.path().file_name().unwrap().to_str().unwrap();

				// get existing migration by checksum, if it doesn't exist run the migration
				let existing_migration = client
=======
		})
		.filter_map(|v| match v {
			Ok((name, _)) if name == "migration_table" => None,
			Ok((name, dir)) => match name[..14].parse::<i64>() {
				Ok(timestamp) => Some(Ok((name, timestamp, dir))),
				Err(_) => Some(Err(MigrationError::InvalidEmbeddedMigration(
					"File name is incorrectly formatted",
				))),
			},
			Err(v) => Some(Err(v)),
		})
		.collect::<Result<Vec<_>, _>>()?;

	// We sort the migrations so they are always applied in the correct order
	migration_directories.sort_by(|(_, a_time, _), (_, b_time, _)| a_time.cmp(&b_time));

	for (name, _, dir) in migration_directories {
		let migration_file_raw = dir
			.get_file(dir.path().join("./migration.sql"))
			.ok_or(MigrationError::InvalidEmbeddedMigration(
				"Failed to find 'migration.sql' file in '{}' migration subdirectory",
			))?
			.contents_utf8()
			.ok_or(
				MigrationError::InvalidEmbeddedMigration(
					"Failed to open the contents of 'migration.sql' file in '{}' migration subdirectory",
				)
			)?;

		// Generate SHA256 checksum of migration
		let mut checksum = Context::new(&SHA256);
		checksum.update(migration_file_raw.as_bytes());
		let checksum = HEXLOWER.encode(checksum.finish().as_ref());

		// get existing migration by checksum, if it doesn't exist run the migration
		if client
			.migration()
			.find_unique(migration::checksum::equals(checksum.clone()))
			.exec()
			.await?
			.is_none()
		{
			// Create migration record
			client
				.migration()
				.create(
					migration::name::set(name.to_string()),
					migration::checksum::set(checksum.clone()),
					vec![],
				)
				.exec()
				.await?;

			// Split the migrations file up into each individual step and apply them all
			let steps = migration_file_raw.split(";").collect::<Vec<&str>>();
			let steps = &steps[0..steps.len() - 1];
			for (i, step) in steps.iter().enumerate() {
				client._execute_raw(raw!(*step)).await?;
				client
>>>>>>> 982bc40b
					.migration()
					.find_unique(migration::checksum::equals(checksum.clone()))
					.update(vec![migration::steps_applied::set(i as i32 + 1)])
					.exec()
<<<<<<< HEAD
					.await
					.unwrap();

				if existing_migration.is_none() {
					#[cfg(debug_assertions)]
					info!("Running migration: {}", name);

					let steps = migration_sql.split(';').collect::<Vec<&str>>();
					let steps = &steps[0..steps.len() - 1];

					client
						.migration()
						.create(
							migration::name::set(name.to_string()),
							migration::checksum::set(checksum.clone()),
							vec![],
						)
						.exec()
						.await
						.unwrap();

					for (i, step) in steps.iter().enumerate() {
						match client._execute_raw(raw!(*step)).await {
							Ok(_) => {
								client
									.migration()
									.find_unique(migration::checksum::equals(checksum.clone()))
									.update(vec![migration::steps_applied::set(i as i32 + 1)])
									.exec()
									.await
									.unwrap();
							}
							Err(e) => {
								error!("Error running migration: {}", name);
								error!("{:?}", e);
								break;
							}
						}
					}

					#[cfg(debug_assertions)]
					info!("Migration {} recorded successfully", name);
				}
=======
					.await?;
>>>>>>> 982bc40b
			}
		}
	}

	Ok(client)
}<|MERGE_RESOLUTION|>--- conflicted
+++ resolved
@@ -1,18 +1,8 @@
 use crate::prisma::{self, migration, PrismaClient};
 use data_encoding::HEXLOWER;
 use include_dir::{include_dir, Dir};
-<<<<<<< HEAD
-use log::{error, info};
-use prisma_client_rust::raw;
-use ring::digest::{Context, Digest, SHA256};
-use std::ffi::OsStr;
-use std::fmt::Debug;
-use std::io::{self, BufReader, Read};
-use std::path::Path;
-=======
 use prisma_client_rust::{raw, NewClientError};
 use ring::digest::{Context, SHA256};
->>>>>>> 982bc40b
 use thiserror::Error;
 
 const INIT_MIGRATION: &str = include_str!("../../prisma/migrations/migration_table/migration.sql");
@@ -22,61 +12,27 @@
 #[derive(Error, Debug)]
 pub enum MigrationError {
 	#[error("An error occurred while initialising a new database connection")]
-	DatabaseIntialisation(#[from] NewClientError),
+	DatabaseInitialization(#[from] NewClientError),
 	#[error("An error occurred with the database while applying migrations")]
 	DatabaseError(#[from] prisma_client_rust::queries::Error),
 	#[error("An error occured reading the embedded migration files. {0}. Please report to Spacedrive developers!")]
 	InvalidEmbeddedMigration(&'static str),
 }
 
-<<<<<<< HEAD
-pub async fn create_connection(
-	path: impl AsRef<Path> + Debug,
-) -> Result<PrismaClient, DatabaseError> {
-	info!("Creating database connection: {:?}", path);
-	let client =
-		prisma::new_client_with_url(&format!("file:{}", path.as_ref().to_string_lossy())).await?;
-=======
 /// load_and_migrate will load the database from the given path and migrate it to the latest version of the schema.
 pub async fn load_and_migrate(db_url: &str) -> Result<PrismaClient, MigrationError> {
 	let client = prisma::new_client_with_url(db_url).await?;
->>>>>>> 982bc40b
 
 	let migrations_table_missing = client
 		._query_raw::<serde_json::Value>(raw!(
 			"SELECT name FROM sqlite_master WHERE type='table' AND name='_migrations'"
 		))
-<<<<<<< HEAD
-		.await
-	{
-		Ok(data) => {
-			if data.is_empty() {
-				// execute migration
-				match client._execute_raw(raw!(INIT_MIGRATION)).await {
-					Ok(_) => {}
-					Err(e) => {
-						info!("Failed to create migration table: {}", e);
-					}
-				};
-
-				let value: Vec<serde_json::Value> = client
-					._query_raw(raw!(
-						"SELECT name FROM sqlite_master WHERE type='table' AND name='_migrations'"
-					))
-					.await
-					.unwrap();
-
-				#[cfg(debug_assertions)]
-				info!("Migration table created: {:?}", value);
-			}
-=======
 		.await?
-		.len() == 0;
+		.is_empty();
 
 	if migrations_table_missing {
 		client._execute_raw(raw!(INIT_MIGRATION)).await?;
 	}
->>>>>>> 982bc40b
 
 	let mut migration_directories = MIGRATIONS_DIR
 		.dirs()
@@ -88,41 +44,11 @@
 				))
 				.and_then(|name| {
 					name.to_str()
-						.ok_or_else(|| {
-							MigrationError::InvalidEmbeddedMigration(
-								"File name contains malformed characters",
-							)
-						})
+						.ok_or(MigrationError::InvalidEmbeddedMigration(
+							"File name contains malformed characters",
+						))
 						.map(|name| (name, dir))
 				})
-<<<<<<< HEAD
-				.collect::<Vec<_>>();
-
-			migration_subdirs.sort_by(|a, b| {
-				let a_name = a.path().file_name().unwrap().to_str().unwrap();
-				let b_name = b.path().file_name().unwrap().to_str().unwrap();
-
-				let a_time = a_name[..14].parse::<i64>().unwrap();
-				let b_time = b_name[..14].parse::<i64>().unwrap();
-
-				a_time.cmp(&b_time)
-			});
-
-			for subdir in migration_subdirs {
-				info!("{:?}", subdir.path());
-				let migration_file = subdir
-					.get_file(subdir.path().join("./migration.sql"))
-					.unwrap();
-				let migration_sql = migration_file.contents_utf8().unwrap();
-
-				let digest = sha256_digest(BufReader::new(migration_file.contents())).unwrap();
-				// create a lowercase hash from
-				let checksum = HEXLOWER.encode(digest.as_ref());
-				let name = subdir.path().file_name().unwrap().to_str().unwrap();
-
-				// get existing migration by checksum, if it doesn't exist run the migration
-				let existing_migration = client
-=======
 		})
 		.filter_map(|v| match v {
 			Ok((name, _)) if name == "migration_table" => None,
@@ -137,7 +63,7 @@
 		.collect::<Result<Vec<_>, _>>()?;
 
 	// We sort the migrations so they are always applied in the correct order
-	migration_directories.sort_by(|(_, a_time, _), (_, b_time, _)| a_time.cmp(&b_time));
+	migration_directories.sort_by(|(_, a_time, _), (_, b_time, _)| a_time.cmp(b_time));
 
 	for (name, _, dir) in migration_directories {
 		let migration_file_raw = dir
@@ -177,63 +103,16 @@
 				.await?;
 
 			// Split the migrations file up into each individual step and apply them all
-			let steps = migration_file_raw.split(";").collect::<Vec<&str>>();
+			let steps = migration_file_raw.split(';').collect::<Vec<&str>>();
 			let steps = &steps[0..steps.len() - 1];
 			for (i, step) in steps.iter().enumerate() {
 				client._execute_raw(raw!(*step)).await?;
 				client
->>>>>>> 982bc40b
 					.migration()
 					.find_unique(migration::checksum::equals(checksum.clone()))
 					.update(vec![migration::steps_applied::set(i as i32 + 1)])
 					.exec()
-<<<<<<< HEAD
-					.await
-					.unwrap();
-
-				if existing_migration.is_none() {
-					#[cfg(debug_assertions)]
-					info!("Running migration: {}", name);
-
-					let steps = migration_sql.split(';').collect::<Vec<&str>>();
-					let steps = &steps[0..steps.len() - 1];
-
-					client
-						.migration()
-						.create(
-							migration::name::set(name.to_string()),
-							migration::checksum::set(checksum.clone()),
-							vec![],
-						)
-						.exec()
-						.await
-						.unwrap();
-
-					for (i, step) in steps.iter().enumerate() {
-						match client._execute_raw(raw!(*step)).await {
-							Ok(_) => {
-								client
-									.migration()
-									.find_unique(migration::checksum::equals(checksum.clone()))
-									.update(vec![migration::steps_applied::set(i as i32 + 1)])
-									.exec()
-									.await
-									.unwrap();
-							}
-							Err(e) => {
-								error!("Error running migration: {}", name);
-								error!("{:?}", e);
-								break;
-							}
-						}
-					}
-
-					#[cfg(debug_assertions)]
-					info!("Migration {} recorded successfully", name);
-				}
-=======
 					.await?;
->>>>>>> 982bc40b
 			}
 		}
 	}
