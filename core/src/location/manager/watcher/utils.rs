--- conflicted
+++ resolved
@@ -618,14 +618,7 @@
 	library: &Library,
 ) {
 	let path = path.as_ref();
-<<<<<<< HEAD
-	let mut output_path = library.config().data_directory();
-	output_path.push(THUMBNAIL_CACHE_DIR_NAME);
-	output_path.push(cas_id);
-	output_path.set_extension("webp");
-=======
 	let output_path = get_thumbnail_path(library, cas_id);
->>>>>>> f2ff107d
 
 	if let Err(e) = fs::metadata(&output_path).await {
 		if e.kind() != ErrorKind::NotFound {
