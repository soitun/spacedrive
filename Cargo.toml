[workspace]
members = [
	"apps/desktop/crates/*",
	"apps/desktop/src-tauri",
	"apps/mobile/modules/sd-core/android/crate",
	"apps/mobile/modules/sd-core/core",
	"apps/mobile/modules/sd-core/ios/crate",
	"apps/server",
	"core",
	"core/crates/*",
	"crates/*"
]
resolver = "2"

[workspace.package]
<<<<<<< HEAD
edition    = "2021"
license    = "AGPL-3.0-only"
repository = "https://github.com/spacedriveapp/spacedrive"
=======
edition      = "2021"
license      = "AGPL-3.0-only"
repository   = "https://github.com/spacedriveapp/spacedrive"
>>>>>>> 6672c6cf
rust-version = "1.80"

[workspace.dependencies]
# First party dependencies
sd-cloud-schema = { git = "https://github.com/spacedriveapp/cloud-services-schema", branch = "main" }

# Third party dependencies used by one or more of our crates
async-channel       = "2.3"
async-stream        = "0.3.5"
async-trait         = "0.1.80"
axum                = "0.6.20"                                       # Update blocked by hyper
base64              = "0.22.1"
<<<<<<< HEAD
base91              = "0.1.0"
blake3              = "1.5.3"                                        # Update blocked by custom patch below
=======
blake3              = "1.5"
>>>>>>> 6672c6cf
chrono              = "0.4.38"
ed25519-dalek       = "2.1"
futures             = "0.3.30"
futures-concurrency = "7.6"
globset             = "0.4.14"
http                = "0.2"                                          # Update blocked by axum
hyper               = "0.14"                                         # Update blocked due to API breaking changes
image               = "0.24.9"                                       # Update blocked due to https://github.com/image-rs/image/issues/2230
itertools           = "0.13.0"
lending-stream      = "1.0"
libc                = "0.2"
normpath            = "1.2"
once_cell           = "1.19"
pin-project-lite    = "0.2.14"
rand                = "0.9.0-alpha.2"
regex               = "1.10"
reqwest             = { version = "0.11", default-features = false } # Update blocked by hyper
rmp                 = "0.8.14"
rmp-serde           = "1.3"
rmpv                = { version = "1.3", features = ["with-serde"] }
rspc                = "0.1.4"                                        # Update blocked by custom patch below
serde               = "1.0"
serde_json          = "1.0"
specta              = "=2.0.0-rc.20"
strum               = "0.26"
strum_macros        = "0.26"
tempfile            = "3.10"
thiserror           = "1.0"
tokio               = "1.38"
tokio-stream        = "0.1.15"
tokio-util          = "0.7.11"
tracing             = "0.1.40"
tracing-subscriber  = "0.3.18"
tracing-test        = "0.2.5"
uhlc                = "0.8.0"                                        # Must follow version used by specta
uuid                = "1.10"                                         # Must follow version used by specta
webp                = "0.2.6"                                        # Update blocked by image

[workspace.dependencies.prisma-client-rust]
default-features = false
features         = ["migrations", "specta", "sqlite", "sqlite-create-many"]
git              = "https://github.com/brendonovich/prisma-client-rust"
rev              = "4f9ef9d38c"

[workspace.dependencies.prisma-client-rust-sdk]
default-features = false
features         = ["sqlite"]
git              = "https://github.com/brendonovich/prisma-client-rust"
rev              = "4f9ef9d38c"

# Proper IOS Support
[patch.crates-io.if-watch]
git = "https://github.com/spacedriveapp/if-watch.git"
rev = "a92c17d3f8"

# We hack it to the high heavens
[patch.crates-io.rspc]
git = "https://github.com/spacedriveapp/rspc.git"
rev = "0018e80231"

# Add `Control::open_stream_with_addrs`
[patch.crates-io.libp2p]
git = "https://github.com/spacedriveapp/rust-libp2p.git"
rev = "a005656df7"
[patch.crates-io.libp2p-core]
git = "https://github.com/spacedriveapp/rust-libp2p.git"
rev = "a005656df7"
[patch.crates-io.libp2p-swarm]
git = "https://github.com/spacedriveapp/rust-libp2p.git"
rev = "a005656df7"
[patch.crates-io.libp2p-stream]
git = "https://github.com/spacedriveapp/rust-libp2p.git"
rev = "a005656df7"

[profile.dev]
# Make compilation faster on macOS
codegen-units   = 256
debug           = 0
incremental     = true
lto             = false
opt-level       = 0
split-debuginfo = "unpacked"
strip           = "none"

[profile.dev-debug]
inherits = "dev"
# Enables debugger
codegen-units   = 256
debug           = "full"
incremental     = true
lto             = "off"
opt-level       = 0
split-debuginfo = "none"
strip           = "none"

# Set the settings for build scripts and proc-macros.
[profile.dev.build-override]
opt-level = 3

# Set the default for dependencies, except workspace members.
[profile.dev.package."*"]
incremental = false
opt-level   = 3

# Set the default for dependencies, except workspace members.
[profile.dev-debug.package."*"]
debug       = "full"
incremental = false
inherits    = "dev"
opt-level   = 3

# Optimize release builds
[profile.release]
codegen-units = 1        # Compile crates one after another so the compiler can optimize better
lto           = true     # Enables link to optimizations
opt-level     = "s"      # Optimize for binary size
panic         = "unwind" # Sadly we need unwind to avoid unexpected crashes on third party crates
strip         = true     # Remove debug symbols<|MERGE_RESOLUTION|>--- conflicted
+++ resolved
@@ -13,15 +13,9 @@
 resolver = "2"
 
 [workspace.package]
-<<<<<<< HEAD
-edition    = "2021"
-license    = "AGPL-3.0-only"
-repository = "https://github.com/spacedriveapp/spacedrive"
-=======
 edition      = "2021"
 license      = "AGPL-3.0-only"
 repository   = "https://github.com/spacedriveapp/spacedrive"
->>>>>>> 6672c6cf
 rust-version = "1.80"
 
 [workspace.dependencies]
@@ -34,12 +28,7 @@
 async-trait         = "0.1.80"
 axum                = "0.6.20"                                       # Update blocked by hyper
 base64              = "0.22.1"
-<<<<<<< HEAD
-base91              = "0.1.0"
-blake3              = "1.5.3"                                        # Update blocked by custom patch below
-=======
 blake3              = "1.5"
->>>>>>> 6672c6cf
 chrono              = "0.4.38"
 ed25519-dalek       = "2.1"
 futures             = "0.3.30"
