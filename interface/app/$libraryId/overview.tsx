import * as icons from '@sd/assets/icons';
import byteSize from 'byte-size';
import clsx from 'clsx';
import Skeleton from 'react-loading-skeleton';
import 'react-loading-skeleton/dist/skeleton.css';
import { Statistics, useLibraryContext, useLibraryQuery } from '@sd/client';
import { Card, ScreenHeading, Select, SelectOption } from '@sd/ui';
import { useExplorerTopBarOptions } from '~/hooks';
import useCounter from '~/hooks/useCounter';
import { usePlatform } from '~/util/Platform';
import Explorer from './Explorer';
import TopBarChildren from './TopBar/TopBarChildren';

interface StatItemProps {
	title: string;
	bytes: bigint;
	isLoading: boolean;
}

const StatItemNames: Partial<Record<keyof Statistics, string>> = {
	total_bytes_capacity: 'Total capacity',
	preview_media_bytes: 'Preview media',
	library_db_size: 'Index size',
	total_bytes_free: 'Free space'
};

const EMPTY_STATISTICS = {
	id: 0,
	date_captured: '',
	total_bytes_capacity: '0',
	preview_media_bytes: '0',
	library_db_size: '0',
	total_object_count: 0,
	total_bytes_free: '0',
	total_bytes_used: '0',
	total_unique_bytes: '0'
};

const displayableStatItems = Object.keys(StatItemNames) as unknown as keyof typeof StatItemNames;

let overviewMounted = false;

const StatItem = (props: StatItemProps) => {
	const { title, bytes = BigInt('0'), isLoading } = props;

	const size = byteSize(Number(bytes)); // TODO: This BigInt to Number conversion will truncate the number if the number is too large. `byteSize` doesn't support BigInt so we are gonna need to come up with a longer term solution at some point.
	const count = useCounter({
		name: title,
		end: +size.value,
		duration: overviewMounted ? 0 : 1,
		saveState: false
	});

	return (
		<div
			className={clsx(
				'flex w-32 shrink-0 cursor-default flex-col rounded-md px-4 py-3 duration-75',
				!bytes && 'hidden'
			)}
		>
			<span className="text-sm text-gray-400">{title}</span>
			<span className="text-2xl">
				{isLoading && (
					<div>
						<Skeleton
							enableAnimation={true}
							baseColor={'#21212e'}
							highlightColor={'#13131a'}
						/>
					</div>
				)}
				<div
					className={clsx({
						hidden: isLoading
					})}
				>
					<span className="font-black tabular-nums">{count}</span>
					<span className="ml-1 text-[16px] text-gray-400">{size.unit}</span>
				</div>
			</span>
		</div>
	);
};

export const Component = () => {
	const platform = usePlatform();
	const { library } = useLibraryContext();
	const stats = useLibraryQuery(['library.getStatistics'], {
		initialData: { ...EMPTY_STATISTICS }
	});
	const { explorerViewOptions } = useExplorerTopBarOptions();
	const recentFiles = useLibraryQuery(['files.getRecent', 50]);

	const haveRecentFiles = (recentFiles.data?.length || 0) > 0;

	overviewMounted = true;

	const toolsViewOptions = haveRecentFiles
		? explorerViewOptions.filter(
				(o) =>
					o.toolTipLabel === 'Grid view' ||
					o.toolTipLabel === 'List view' ||
					o.toolTipLabel === 'Media view'
		  )
		: [];

	return (
		<div className="flex">
			<TopBarChildren toolOptions={[toolsViewOptions]} />
			<div className="flex h-screen w-full flex-col">
				{/* STAT HEADER */}
				<div className="flex w-full">
					{/* STAT CONTAINER */}
					<div className="-mb-1 flex h-20 overflow-hidden">
						{Object.entries(stats?.data || []).map(([key, value]) => {
							if (!displayableStatItems.includes(key)) return null;
							return (
								<StatItem
									key={`${library.uuid} ${key}`}
									title={StatItemNames[key as keyof Statistics]!}
									bytes={BigInt(value)}
									isLoading={platform.demoMode ? false : stats.isLoading}
								/>
							);
						})}
					</div>
				</div>
			<div className="mt-4 flex flex-wrap space-x-[1px]">
				<CategoryButton selected icon={icons.Collection} category="Recents" items={1} />
				{/* <CategoryButton icon={icons.Node} category="Nodes" items={1} />
				<CategoryButton icon={icons.Folder} category="Locations" items={2} /> */}
				<CategoryButton icon={icons.Video} category="Movies" items={345} />
				<CategoryButton icon={icons.Audio} category="Music" items={54} />
				<CategoryButton icon={icons.Image} category="Pictures" items={908} />
				<CategoryButton icon={icons.EncryptedLock} category="Encrypted" items={3} />
				<CategoryButton icon={icons.Package} category="Downloads" items={89} />
			</div>


				{/* Recents */}
				{haveRecentFiles && (
					<>
<<<<<<< HEAD
						{/* <ScreenHeading className="mt-3">Recents</ScreenHeading> */}
						<Explorer viewClassName="!pl-0 !pt-2" items={recentFiles.data} />
=======
						<ScreenHeading className="mt-5">Recents</ScreenHeading>
						<Explorer viewClassName="!pl-0 !pt-0" items={recentFiles.data} />
>>>>>>> 0a4c1f41
					</>
				)}
			</div>
			</div>

	);
};

interface CategoryButtonProps {
	category: string;
	items: number;
	icon: string;
	selected?: boolean;
}

function CategoryButton({ category, icon, items, selected }: CategoryButtonProps) {
	return (
		<div className={clsx("flex shrink-0 items-center rounded-md px-1.5 py-1 text-sm", selected && "bg-app-selected/20")}>
			<img src={icon} className="mr-3 h-12 w-12" />
			<div className="pr-5">
				<h2 className="text-sm font-medium">{category}</h2>
				{items !== undefined && (
					<p className="text-xs text-ink-faint">
						{items} Item{items > 1 && 's'}
					</p>
				)}
			</div>
		</div>
	);
}<|MERGE_RESOLUTION|>--- conflicted
+++ resolved
@@ -97,11 +97,11 @@
 
 	const toolsViewOptions = haveRecentFiles
 		? explorerViewOptions.filter(
-				(o) =>
-					o.toolTipLabel === 'Grid view' ||
-					o.toolTipLabel === 'List view' ||
-					o.toolTipLabel === 'Media view'
-		  )
+			(o) =>
+				o.toolTipLabel === 'Grid view' ||
+				o.toolTipLabel === 'List view' ||
+				o.toolTipLabel === 'Media view'
+		)
 		: [];
 
 	return (
@@ -125,32 +125,24 @@
 						})}
 					</div>
 				</div>
-			<div className="mt-4 flex flex-wrap space-x-[1px]">
-				<CategoryButton selected icon={icons.Collection} category="Recents" items={1} />
-				{/* <CategoryButton icon={icons.Node} category="Nodes" items={1} />
+				<div className="mt-4 flex flex-wrap space-x-[1px]">
+					<CategoryButton selected icon={icons.Collection} category="Recents" items={1} />
+					{/* <CategoryButton icon={icons.Node} category="Nodes" items={1} />
 				<CategoryButton icon={icons.Folder} category="Locations" items={2} /> */}
-				<CategoryButton icon={icons.Video} category="Movies" items={345} />
-				<CategoryButton icon={icons.Audio} category="Music" items={54} />
-				<CategoryButton icon={icons.Image} category="Pictures" items={908} />
-				<CategoryButton icon={icons.EncryptedLock} category="Encrypted" items={3} />
-				<CategoryButton icon={icons.Package} category="Downloads" items={89} />
-			</div>
+					<CategoryButton icon={icons.Video} category="Movies" items={345} />
+					<CategoryButton icon={icons.Audio} category="Music" items={54} />
+					<CategoryButton icon={icons.Image} category="Pictures" items={908} />
+					<CategoryButton icon={icons.EncryptedLock} category="Encrypted" items={3} />
+					<CategoryButton icon={icons.Package} category="Downloads" items={89} />
+				</div>
 
 
 				{/* Recents */}
 				{haveRecentFiles && (
-					<>
-<<<<<<< HEAD
-						{/* <ScreenHeading className="mt-3">Recents</ScreenHeading> */}
-						<Explorer viewClassName="!pl-0 !pt-2" items={recentFiles.data} />
-=======
-						<ScreenHeading className="mt-5">Recents</ScreenHeading>
-						<Explorer viewClassName="!pl-0 !pt-0" items={recentFiles.data} />
->>>>>>> 0a4c1f41
-					</>
+					<Explorer viewClassName="!pl-0 !pt-2" items={recentFiles.data} />
 				)}
 			</div>
-			</div>
+		</div>
 
 	);
 };
