import clsx from 'clsx';
import dayjs from 'dayjs';
import {
	ArrowsClockwise,
	Camera,
<<<<<<< HEAD
=======
	Copy,
	DotsThree,
>>>>>>> 004837f1
	Eye,
	Fingerprint,
	Folder,
	LockSimple,
	LockSimpleOpen,
	Pause,
	Question,
	Scissors,
	Trash,
	TrashSimple,
	X
} from 'phosphor-react';
import { JobReport, useLibraryMutation, useLibraryQuery } from '@sd/client';
import { Button, CategoryHeading, Popover, PopoverClose, tw } from '@sd/ui';
import ProgressBar from '../primitive/ProgressBar';
import { Tooltip } from '../tooltip/Tooltip';

interface JobNiceData {
	name: string;
	icon: React.ForwardRefExoticComponent<any>;
}

const getNiceData = (job: JobReport): Record<string, JobNiceData> => ({
	indexer: {
		name: `Indexed ${numberWithCommas(job.metadata?.data?.total_paths || 0)} paths at "${
			job.metadata?.data?.location_path || '?'
		}"`,
		icon: Folder
	},
	thumbnailer: {
		name: `Generated ${numberWithCommas(job.task_count)} thumbnails`,
		icon: Camera
	},
	file_identifier: {
		name: `Extracted metadata for ${numberWithCommas(job.metadata?.total_orphan_paths || 0)} files`,
		icon: Eye
	},
	object_validator: {
		name: `Generated ${numberWithCommas(job.task_count)} full object hashes`,
		icon: Fingerprint
	},
	file_encryptor: {
		name: `Encrypted ${numberWithCommas(job.task_count)} ${
			job.task_count > 1 || job.task_count === 0 ? 'files' : 'file'
		}`,
		icon: LockSimple
	},
	file_decryptor: {
		name: `Decrypted ${numberWithCommas(job.task_count)} ${
			job.task_count > 1 || job.task_count === 0 ? 'files' : 'file'
		}`,
		icon: LockSimpleOpen
	},
	file_eraser: {
		name: `Securely erased ${numberWithCommas(job.task_count)} ${
			job.task_count > 1 || job.task_count === 0 ? 'files' : 'file'
		}`,
		icon: TrashSimple
	},
	file_deleter: {
		name: `Deleted ${numberWithCommas(job.task_count)} ${
			job.task_count > 1 || job.task_count === 0 ? 'files' : 'file'
		}`,
		icon: Trash
	},
	file_copier: {
		name: `Copied ${numberWithCommas(job.task_count)} ${
			job.task_count > 1 || job.task_count === 0 ? 'files' : 'file'
		}`,
		icon: Copy
	},
	file_cutter: {
		name: `Moved ${numberWithCommas(job.task_count)} ${
			job.task_count > 1 || job.task_count === 0 ? 'files' : 'file'
		}`,
		icon: Scissors
	}
});

const StatusColors: Record<JobReport['status'], string> = {
	Running: 'text-blue-500',
	Failed: 'text-red-500',
	Completed: 'text-green-500',
	Queued: 'text-yellow-500',
	Canceled: 'text-gray-500',
	Paused: 'text-gray-500'
};

function elapsed(seconds: number) {
	return new Date(seconds * 1000).toUTCString().match(/(\d\d:\d\d:\d\d)/)?.[0];
}

const HeaderContainer = tw.div`z-20 flex items-center w-full h-10 px-2 border-b border-app-line/50 rounded-t-md bg-app-button/70`;

export function JobsManager() {
	const runningJobs = useLibraryQuery(['jobs.getRunning']);
	const jobs = useLibraryQuery(['jobs.getHistory']);
	const clearAllJobs = useLibraryMutation(['jobs.clearAll']);

	return (
		<div className="h-full pb-10 overflow-hidden">
			<HeaderContainer>
				<CategoryHeading className="ml-2">Recent Jobs</CategoryHeading>
				<div className="flex-grow" />

				<Button onClick={() => clearAllJobs.mutate(null)} size="icon">
					<Tooltip label="Clear out finished jobs">
						<Trash className="w-5 h-5" />
					</Tooltip>
				</Button>
				<PopoverClose asChild>
					<Button size="icon">
						<Tooltip label="Close">
							<X className="w-5 h-5" />
						</Tooltip>
					</Button>
				</PopoverClose>
			</HeaderContainer>
			<div className="h-full mr-1 overflow-x-hidden custom-scroll inspector-scroll">
				<div className="">
					<div className="py-1">
						{runningJobs.data?.map((job) => (
							<Job key={job.id} job={job} />
						))}
						{jobs.data?.map((job) => (
							<Job key={job.id} job={job} />
						))}
						{jobs.data?.length === 0 && runningJobs.data?.length === 0 && (
							<div className="flex items-center justify-center h-32 text-ink-dull">No jobs.</div>
						)}
					</div>
				</div>
			</div>
		</div>
	);
}

function Job({ job }: { job: JobReport }) {
	const niceData = getNiceData(job)[job.name] || {
		name: job.name,
		icon: Question
	};
	const isRunning = job.status === 'Running';
	return (
		<div className="flex items-center px-2 py-2 pl-4 border-b border-app-line/50 bg-opacity-60">
			<Tooltip label={job.status}>
				<niceData.icon className={clsx('w-5 h-5 mr-3')} />
			</Tooltip>
			<div className="flex flex-col truncate">
				<span className="mt-0.5 font-semibold truncate">
					{isRunning ? job.message : niceData.name}
				</span>
				{isRunning && (
					<div className="w-full my-1">
						<ProgressBar value={job.completed_task_count} total={job.task_count} />
					</div>
				)}
				<div className="flex items-center truncate text-ink-faint">
					<span className="text-xs">
						{isRunning ? 'Elapsed' : job.status === 'Failed' ? 'Failed after' : 'Took'}{' '}
						{job.seconds_elapsed
							? dayjs.duration({ seconds: job.seconds_elapsed }).humanize()
							: 'less than a second'}
					</span>
					<span className="mx-1 opacity-50">&#8226;</span>
					{
						<span className="text-xs">
							{isRunning ? 'Unknown time remaining' : dayjs(job.date_created).toNow(true) + ' ago'}
						</span>
					}
				</div>
				{/* <span className="mt-0.5 opacity-50 text-tiny text-ink-faint">{job.id}</span> */}
			</div>
			<div className="flex-grow" />
			<div className="flex flex-row space-x-2 ml-7">
				{job.status === 'Running' && (
					<Button size="icon">
						<Tooltip label="Pause">
							<Pause className="w-4 h-4" />
						</Tooltip>
					</Button>
				)}
				{job.status === 'Failed' && (
					<Button size="icon">
						<Tooltip label="Retry">
							<ArrowsClockwise className="w-4" />
						</Tooltip>
					</Button>
				)}
				<Button size="icon">
					<Tooltip label="Remove">
						<X className="w-4 h-4" />
					</Tooltip>
				</Button>
			</div>
		</div>
	);
}

function numberWithCommas(x: number) {
	return x.toString().replace(/\B(?=(\d{3})+(?!\d))/g, ',');
}<|MERGE_RESOLUTION|>--- conflicted
+++ resolved
@@ -3,11 +3,8 @@
 import {
 	ArrowsClockwise,
 	Camera,
-<<<<<<< HEAD
-=======
 	Copy,
 	DotsThree,
->>>>>>> 004837f1
 	Eye,
 	Fingerprint,
 	Folder,
